--- conflicted
+++ resolved
@@ -1,10 +1,6 @@
 """Test functions for default trackers."""
 import pytest
 
-<<<<<<< HEAD
-=======
-import sys
->>>>>>> 45597285
 import importlib
 
 import dry_torch
@@ -28,16 +24,15 @@
 
 
 def test_failed_import_warning():
-<<<<<<< HEAD
     """Test optional import failure raises warning."""
-=======
->>>>>>> 45597285
     with pytest.MonkeyPatch().context() as mp:
         original_import = __import__
 
-        def _mock_import(name, *args, **kwargs):
-            if name in ('tqdm', 'yaml'):
+        def _mock_import(name: str, *args, **kwargs):
+            if name == 'tqdm':
                 raise ImportError
+            if name == 'yaml':
+                raise ModuleNotFoundError
             return original_import(name, *args, **kwargs)
 
         mp.setattr('builtins.__import__', _mock_import)
